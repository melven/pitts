/*! @file pitts_tensortrain_axpby_normalized.hpp
* @brief addition for simple tensor train format where one of the tensors is normalized
* @author Manuel Joey Becklas <Manuel.Becklas@DLR.de>
* @date 2022-09-06
* @copyright Deutsches Zentrum fuer Luft- und Raumfahrt e. V. (DLR), German Aerospace Center
*
**/

// include guard
#ifndef PITTS_TENSORTRAIN_AXPBY_NORMALIZED_HPP
#define PITTS_TENSORTRAIN_AXPBY_NORMALIZED_HPP

//#define VERBOSE

// includes
#include "pitts_tensortrain.hpp"
#include "pitts_tensortrain_norm.hpp"
#include "pitts_tensortrain_normalize.hpp"
#include "pitts_tensor2.hpp"
#include "pitts_tensor3_split.hpp"

#define FIXED_FLOAT(f, prec) std::fixed << std::setprecision(prec) << (f < 0 ? "" : " ") << f

namespace PITTS
{
    namespace internal
    {
        
        /**
         * @brief my version of wrapper for QB
         * 
         * @tparam T                underlying data type
         * @param M                 Tensor2 that is being decomposed
         * @param leftOrthog        true -> QR decomposition, false -> LQ decomposition
         * @param maxRank           maximal rank of Q (further cols are cut off)
         * @param rankTolerance     is IGNORED
         * @return                  [Q, R] resp. [L, Q]
         */
        template<typename T>
        auto axpby_normalized_qb(const Tensor2<T>& M, bool leftOrthog = true, int maxRank = std::numeric_limits<int>::max(), T rankTolerance = 0)
        {
            const auto timer = PITTS::timing::createScopedTimer<Tensor2<T>>();

            // get reasonable rank tolerance (ignoring passed value)        // was min(M.r1(), M.r2())
            const T rankTol = std::numeric_limits<decltype(rankTolerance)>::epsilon() * (M.r1() + M.r2()) / 2;
            rankTolerance = 16 * rankTol;

            // calculate QR decomposition
            using EigenMatrix = Eigen::Matrix<T, Eigen::Dynamic, Eigen::Dynamic>;
            const auto mapM = ConstEigenMap(M);
            auto qr = leftOrthog ?
                Eigen::ColPivHouseholderQR<EigenMatrix>(mapM) :
                Eigen::ColPivHouseholderQR<EigenMatrix>(mapM.transpose());

            //update rankTolerance (in case all pivot elements are tiny)
            rankTolerance = std::max(rankTolerance, rankTol / std::abs(qr.maxPivot()));
            // set threshold (which pivots to consider 0) for Eigen
            qr.setThreshold(rankTolerance);
            // rank of matrix
            const Eigen::Index rk = std::min(qr.rank(), Eigen::Index(maxRank));

            // return result
            
            std::pair<Tensor2<T>,Tensor2<T>> result;
            result.first.resize(M.r1(), rk);
            result.second.resize(rk, M.r2());

            // avoid "Intel MKL ERROR: Parameter 6 was incorrect on entry to DGEMV ." in Eigen that occurs rightOrtho case when rk == 0
            // the "error" doesn't actually cause any issues, but ain't nice to have
            if (rk == 0) return result;

            qr.householderQ().setLength(rk);
            const EigenMatrix R = qr.matrixR().topRows(rk).template triangularView<Eigen::Upper>();
            if( leftOrthog )
            {
                // return QR
                EigenMap(result.first) = qr.householderQ() * EigenMatrix::Identity(M.r1(), rk);
                EigenMap(result.second) = R * qr.colsPermutation().inverse();
            }
            else
            {
                // return LQ
                EigenMap(result.first) = (R * qr.colsPermutation().inverse()).transpose();
                EigenMap(result.second) = EigenMatrix::Identity(rk, M.r2()) * qr.householderQ().transpose();
            }

            return result;
        }


        /**
<<<<<<< HEAD
         * @brief Componentwise axpy for Tensor3 objects
=======
         * @brief Componentwise axpy for Tensor3 objects.
         * y <- a*x + y
>>>>>>> 5e58b977
         * 
         * @tparam T    underlying data type
         * @param a     scalar a
         * @param x     [in] Tensor3 x
         * @param y     [in,out] Tensor3 y
         */
        template<typename T>
        void t3_axpy(const T a, const Tensor3<T>& x, Tensor3<T>& y)
        {
            assert(x.r1() == y.r1());
            assert(x.n()  == y.n());
            assert(x.r2() == y.r2());

            const int r1 = x.r1();
            const int n = x.n();
            const int nChunk = x.nChunks();
            const int r2 = x.r2();

            const auto timer = PITTS::performance::createScopedTimer<Tensor3<T>>(
                {{"r1", "n", "r2"}, {r1, n, r2}},                                     // arguments
                {{r1*n*r2*kernel_info::FMA<T>()},                                     // flops
                 {r1*n*r2*kernel_info::Load<T>() + r1*n*r2*kernel_info::Update<T>()}} // data: load x ; update y
            );
            
            #pragma omp parallel for collapse(3) schedule(static) if(r1*n*r2 > 500)
            for(int i2 = 0; i2 < r2; i2++)
                for(int jChunk = 0; jChunk < nChunk; jChunk++)
                    for(int i1 = 0; i1 < r1; i1++)
                        fmadd(a, x.chunk(i1, jChunk, i2), y.chunk(i1, jChunk, i2));               
        }


        /**
         * @brief Compute z <- x^tr * y.
         * 
         * @tparam T 
         * @param x [in] Tensor2
         * @param y [in] Tensor2
         * @param z [out] Tensor2
         */
        template <typename T>
        inline void zxtry(const Tensor2<T>& x, const Tensor2<T>& y, Tensor2<T>& z)
        {
            const int r1  = x.r1();
            const int xr2 = x.r2();
            const int yr2 = y.r2();

            assert(r1 == y.r1());

            const auto timer = PITTS::performance::createScopedTimer<Tensor3<T>>(
                {{"r1", "x.r2", "y.r2"}, {r1, xr2, yr2}},                                      // arguments
                {{r1*xr2*yr2*kernel_info::FMA<T>()},                                           // flops
                 {(r1*xr2 + r1*yr2)*kernel_info::Load<T>() + xr2*yr2*kernel_info::Store<T>()}} // data: load x,y ; store z
            );

            z.resize(xr2, yr2);

            for (int j = 0; j < yr2; j++)
            {
                for (int i = 0; i < xr2; i++)
                {
                    z(i, j) = 0;
                    for (int k = 0; k < r1; k++)
                        z(i,j) += x(k, i) * y(k, j);
                }
            }
        }


        /**
         * @brief Compute z <- x * y^tr. 
         * 
         * @tparam T 
         * @param x [in] Tensor2
         * @param y [in] Tensor2
         * @param z [out] Tensor2
         */
        template <typename T>
        inline void zxytr(const Tensor2<T>& x, const Tensor2<T>& y, Tensor2<T>& z)
        {
            const int xr1  = x.r1();
            const int yr1  = y.r1();
            const int r2 = x.r2();

            assert(r2 == y.r2());

            const auto timer = PITTS::performance::createScopedTimer<Tensor3<T>>(
                {{"x.r1", "y.r1", "r2"}, {xr1, yr1, r2}},                                      // arguments
                {{xr1*yr1*r2*kernel_info::FMA<T>()},                                           // flops
                 {(xr1*r2 + yr1*r2)*kernel_info::Load<T>() + xr1*yr1*kernel_info::Store<T>()}} // data: load x,y ; store z
            );

            z.resize(xr1, yr1);

            for (int j = 0; j < yr1; j++)
            {
                for (int i = 0; i < xr1; i++)
                {
                    z(i, j) = 0;
                    for (int k = 0; k < r2; k++)
                        z(i,j) += x(i, k) * y(j, k);
                }
            }
        }


        /**
         * @brief Compute D <- C - A * B.
         * "fnmadd of Tensor2's"
         * 
         * @tparam T 
         * @param A [in] Tensor2
         * @param B [in] Tensor2
         * @param C [in] Tensor2
         * @param D [out] Tensor2
         */
        template<typename T>
        inline void t2_fnmadd(const Tensor2<T>& A, const Tensor2<T>& B, const Tensor2<T>& C, Tensor2<T>& D)
        {
            const int r1 = C.r1();
            const int r2 = C.r2();
            const int c  = A.r2();

            assert(r1 == A.r1());
            assert(r2 == B.r2());
            assert(c == B.r1());

            const auto timer = PITTS::performance::createScopedTimer<Tensor3<T>>(
                {{"r1", "c", "r2"}, {r1, c, r2}},                                                // arguments
                {{r1*r2*c*kernel_info::FMA<T>()},                                                // flops
                 {(r1*c + c*r2 + r1*r2)*kernel_info::Load<T>() + r1*r2*kernel_info::Store<T>()}} // data: load A,B,C ; store D
            );

            D.resize(r1, r2);

            for (int j = 0; j < r2; j++)
            {
                for (int i = 0; i < r1; i++)
                {
                    D(i, j) = C(i, j);
                    for (int k = 0; k < c; k++)
                    {
                        D(i, j) -= A(i, k) * B(k, j);
                    }
                }
            }
        }

        
        /**
         * @brief Compute C <- concat(Le, Ri, dim=3), 
         * the concatination of Le and Ri along the third dimension.
         * 
         * @tparam T 
         * @param Le [in] Tensor3
         * @param Ri [in] Tensor2
         * @param C [out] Tensor3
         */
        template <typename T>
        inline void t3_concat3(const Tensor3<T>& Le, const Tensor3<T>& Ri, Tensor3<T>& C)
        {
            const int r1  = Le.r1();
            const int n   = Le.n();
            const int r2l = Le.r2();
            const int r2r = Ri.r2();

            assert(r1 == Ri.r1());
            assert(n == Ri.n());

            const auto timer = PITTS::performance::createScopedTimer<Tensor3<T>>(
                {{"r1", "n", "r2left", "r2right"}, {r1, n, r2l, r2r}},                                    // arguments
                {{(r1*n*r2l + r1*n*r2r)*kernel_info::NoOp<T>()},                                          // flops
                 {(r1*n*r2l + r1*n*r2r)*kernel_info::Load<T>() + r1*n*(r2l+r2r)*kernel_info::Store<T>()}} // data: load Le,Ri ; store C
            );

            C.resize(r1, n, r2l + r2r);

            for (int i2 = 0; i2 < r2l; i2++)
            {
                for (int j = 0; j < n; j++)
                {
                    for (int i1 = 0; i1 < r1; i1++)
                    {
                        C(i1, j, i2) = Le(i1, j, i2);
                    }
                }
            }
            for (int i2 = 0; i2 < r2r; i2++)
            {
                for (int j = 0; j < n; j++)
                {
                    for (int i1 = 0; i1 < r1; i1++)
                    {
                        C(i1, j, i2 + r2l) = Ri(i1, j, i2);
                    }
                }
            }
        }


        /**
         * @brief Compute C <- concat(Le, 0, dim=3)
         * the concatination of Le and a 0-Tensor3 along the third dimensions, 0 of dimension Le.r1 x Le.n x r2Ri
         * 
         * @tparam T 
         * @param Le    [in] Tensor3
         * @param r1Ri  r2-dimension of 0-Tensor3
         * @param C     [out] Tensor3
         */
        template <typename T>
        inline void t3_concat3_w0(const Tensor3<T>& Le, const int r2Ri, Tensor3<T>& C)
        {
            const int r1  = Le.r1();
            const int n   = Le.n();
            const int r2l = Le.r2();
            const int r2r = r2Ri;

            const auto timer = PITTS::performance::createScopedTimer<Tensor3<T>>(
                {{"r1", "n", "r2left", "r2right"}, {r1, n, r2l, r2r}},                       // arguments
                {{r1*n*r2l*kernel_info::NoOp<T>()},                                          // flops
                 {r1*n*r2l*kernel_info::Load<T>() + r1*n*(r2l+r2r)*kernel_info::Store<T>()}} // data: load Le ; store C
            );

            C.resize(r1, n, r2l + r2r);

            for (int i2 = 0; i2 < r2l; i2++)
            {
                for (int j = 0; j < n; j++)
                {
                    for (int i1 = 0; i1 < r1; i1++)
                    {
                        C(i1, j, i2) = Le(i1, j, i2);
                    }
                }
            }
            for (int i2 = 0; i2 < r2r; i2++)
            {
                for (int j = 0; j < n; j++)
                {
                    for (int i1 = 0; i1 < r1; i1++)
                    {
                        C(i1, j, i2 + r2l) = 0;
                    }
                }
            }
        }


        /**
         * @brief Compute C <- concat(Up, Lo, dim=1), the concationation of Up and Lo along the first dimension.
         * 
         * @tparam T 
         * @param Up [in]
         * @param Lo [in]
         * @param C  [out]
         */
        template <typename T>
        inline void t3_concat1(const Tensor3<T>& Up, const Tensor3<T>& Lo, Tensor3<T>& C)
        {
            const int r1u = Up.r1();
            const int r1l = Lo.r1();
            const int n   = Up.n();
            const int r2  = Up.r2();

            assert(n  == Lo.n());
            assert(r2 == Lo.r2());

            const auto timer = PITTS::performance::createScopedTimer<Tensor3<T>>(
                {{"r1upp", "r1low", "n", "r2"}, {r1u, r1l, n, r2}},                                       // arguments
                {{(r1u*n*r2 + r1l*n*r2)*kernel_info::NoOp<T>()},                                          // flops
                 {(r1u*n*r2 + r1l*n*r2)*kernel_info::Load<T>() + (r1u+r1l)*n*r2*kernel_info::Store<T>()}} // data: load Up,Lo ; store C
            );

            C.resize(r1u + r1l, n, r2);
            
            for (int i2 = 0; i2 < r2; i2++)
            {
                for (int j = 0; j < n; j++)
                {
                    for (int i1 = 0; i1 < r1u; i1++)
                    {
                        C(i1, j, i2) = Up(i1, j, i2);
                    }
                    for (int i1 = 0; i1 < r1l; i1++)
                    {
                        C(i1 + r1u, j, i2) = Lo(i1, j, i2);
                    }
                }
            }
        }


        /**
         * @brief Compute C <- concat(Up, 0, dim=1), 
         * the concationation of Up and a 0-Tensor3 along the first dimension, 0 of dimension r1Lo x Up.n x Up.r2
         * 
         * @tparam T 
         * @param Up    [in] Tensor3
         * @param r1Lo  r1-dimension of 0-Tensor3
         * @param C     [out] Tensor3
         */
        template <typename T>
        inline void t3_concat1_w0(const Tensor3<T>& Up, const int r1Lo, Tensor3<T>& C)
        {
            const int r1u = Up.r1();
            const int r1l = r1Lo;
            const int n   = Up.n();
            const int r2  = Up.r2();

            const auto timer = PITTS::performance::createScopedTimer<Tensor3<T>>(
                {{"r1upp", "r1low", "n", "r2"}, {r1u, r1l, n, r2}},                          // arguments
                {{r1u*n*r2*kernel_info::NoOp<T>()},                                          // flops
                 {r1u*n*r2*kernel_info::Load<T>() + (r1u+r1l)*n*r2*kernel_info::Store<T>()}} // data: load Up ; store C
            );

            C.resize(r1u + r1l, n, r2);
            
            for (int i2 = 0; i2 < r2; i2++)
            {
                for (int j = 0; j < n; j++)
                {
                    for (int i1 = 0; i1 < r1u; i1++)
                    {
                        C(i1, j, i2) = Up(i1, j, i2);
                    }
                    for (int i1 = 0; i1 < r1l; i1++)
                    {
                        C(i1 + r1u, j, i2) = (T)0;
                    }
                }
            }
        }


        /**
         * @brief Returns if the tensor train A is (left or right)-orthogonal (up to some tolerance).
         * 
         * @tparam T        underlying type
         * @param A         TensorTrain<T> object
         * @param left      whether to check for left-orthogonality or right-orthogonality
         * @return true     if A passes the orthogonality test
         * @return false    if A fails the orthogonality test
         */
        template<typename T>
        bool is_normalized(const TensorTrain<T>& A, bool left)
        {
            // no timer because this function is only used in in an assert

            Tensor2<T> core;
            for (int i = 0; i < A.dimensions().size() - 1; i++)
            {
                int i_ = left ? i : i + 1; // shift range by one for rigth orthogonality

                if (left)
<<<<<<< HEAD
                    unfold_left(A.subTensors()[i_], core);
                else
                    unfold_right(A.subTensors()[i_], core);
=======
                    unfold_left(A.subTensor(i_), core);
                else
                    unfold_right(A.subTensor(i_), core);
>>>>>>> 5e58b977

                using Matrix = Eigen::Matrix<T, Eigen::Dynamic, Eigen::Dynamic>;
                Matrix mat = Eigen::Map<Matrix>(&core(0, 0), core.r1(), core.r2());
                Matrix orth;
                if (left)
                    orth = mat.transpose() * mat;
                else
                    orth = mat * mat.transpose();
                if ((orth - Matrix::Identity(orth.cols(), orth.rows())).norm() > std::sqrt(std::numeric_limits<T>::epsilon()))
                    return false;
            }
            return true;
        }
        

        /*
        * print the 2-tensor to command line
        */
        template <typename T>
        static void quickndirty_visualizeMAT(const Tensor2<T>& G, int prec = 4)
        {
            std::cout << "dimensions: " << G.r1() << " x "<< G.r2() << std::endl;
            if (G.r1() == 0 || G.r2() == 0) goto _return;
            for (int i1  = 0; i1 < G.r1(); i1++)
            {
                for (int i2 = 0; i2 < G.r2(); i2++)
                {
                    std::cout << FIXED_FLOAT(G(i1, i2), prec) << '\t';
                }
                std::cout << std::endl;
            }
        _return:
            std::cout << "\n";
        }

        /*
        * print the 3-tensor to command line
        * 
        * @param prec    digits after decimal point to be displayed
        * 
        * @param fold    if fold == 1, combine r1 and n dimensions
        *                if fold == 2, combine n and r2 dimensions
        *                if fold == 0, don't fold, show depth (n) to the side
        */
        template <typename T>
        static void quickndirty_visualizeCORE(const Tensor3<T>& G, int prec = 4, int fold = 0)
        {
            std::cout << "dimensions: " << G.r1() << " x " << G.n() << " x "<< G.r2() << std::endl;
            if (fold == 1) // combine r1 and n dimension
            {
                for (int j = 0; j < G.n(); j++)
                {
                    for (int i1  = 0; i1 < G.r1(); i1++)
                    {
                        for (int i2 = 0; i2 < G.r2(); i2++)
                        {
                            std::cout << FIXED_FLOAT(G(i1, j, i2), prec) << '\t';
                        }
                        std::cout << std::endl;
                    }
                }
            }
            if (fold == 2) // combine n and r2 dimension
            {
                for (int i1  = 0; i1 < G.r1(); i1++)
                {
                    for (int i2 = 0; i2 < G.r2(); i2++)
                    {
                        for (int j = 0; j < G.n(); j++)
                        {
                            std::cout << FIXED_FLOAT(G(i1, j, i2), prec) << '\t';
                        }
                    }
                    std::cout << std::endl;
                }
            }
            if (fold == 0)
            {
                for (int i1  = 0; i1 < G.r1(); i1++)
                {
                    for (int j = 0; j < G.n(); j++)
                    {
                        for (int i2 = 0; i2 < G.r2(); i2++)
                        {
                            std::cout << FIXED_FLOAT(G(i1, j, i2), prec) << '\t';
                        }
                        std::cout << '\t';
                    }
                    std::cout << std::endl;
                }
            }
            std::cout << "\n";
        }

        /*
        * print the complete tensor to command line
        * 
        * @param prec    digits after decimal point to be displayed
        * 
        * @param fold    if fold == 1, combine r1 and n dimensions
        *                if fold == 2, combine n and r2 dimensions
        *                if fold == 0, don't fold, show depth (n) to the side
        */
        template <typename T>
        static void quickndirty_visualizeTT(const TensorTrain<T>& TT, int prec = 4, int fold = 0)
        {
            for (const auto& core : TT.subTensors())
            {
                quickndirty_visualizeCORE(core, prec, fold);
            }
        }


        
        /**
         * @brief Left to right orthogonalization sweep for axpby_normalized function.
         * This performs the axbpy operation as well as the orthogonalization.
         * 
         * @tparam T            underlying data type
         * @param alpha         coefficient of tensor x, scalar value
         * @param TTx_ortho     tensor x in tensor train format, left-orthogonal
         * @param beta          coefficient of tensor y, scalar value
         * @param TTy           tensor y in tensor train format
         */
        template <typename T>
        void axpby_leftOrthogonalize(T alpha, const TensorTrain<T>& TTx_ortho, T beta, TensorTrain<T>& TTy)
        {
            const auto& TTx = TTx_ortho;
<<<<<<< HEAD
            std::vector<Tensor3<T>>& y_cores = TTy.editableSubTensors();
            const std::vector<Tensor3<T>>& x_cores = TTx.subTensors();
            const int d = TTx.dimensions().size(); // order d

            // scale last tensor cores
            Tensor3<T> x_last_core;
            copy(x_cores[d-1], x_last_core);
            internal::t3_scale(alpha, x_last_core);
            internal::t3_scale(beta, y_cores[d-1]);

            // special case
            if (d == 1)
            {
                internal::t3_axpy((T)1, x_last_core, y_cores[0]);
                return;
            }
=======
            const int d = TTx.dimensions().size(); // order d
            std::vector<Tensor3<T>> temp(2); // temporary tensor train holding result

            // scale last tensor cores
            Tensor3<T> x_last_core;
            copy(TTx.subTensor(d-1), x_last_core);
            internal::t3_scale(alpha, x_last_core);
            //internal::t3_scale(beta, y_cores[d-1]);
            copy(TTy.subTensor(d-1), temp[0]);
            internal::t3_scale(beta, temp[0]);
            if (d == 1) // special case
            {
                internal::t3_axpy((T)1, x_last_core, temp[0]);
                TTy.setSubTensor(d-1, std::move(temp[0]));
                return;
            }
            temp[0] = TTy.setSubTensor(d-1, std::move(temp[0]));
>>>>>>> 5e58b977

            //
            // Note: In the loop sweep, a few mem buffers could be reused -> giving better memory usage
            //
<<<<<<< HEAD

            Tensor3<T> Tyt;   // temporary 3Tensor y (Y tilde)
            Tensor3<T> Txt;   // temporary 3Tensor x (X tilde)
            Tensor2<T> Mzt;   // temporary 2Tensor to hold result Mxt^tr * Myt

            Tensor2<T> Mtmp;  // temporary 2Tensor to hold result Myt - Mxt * Mzt
            Tensor3<T> Ttmpu; // temporary 3Tensor to calculate upper part (in r1-dim) of Tyt into
            Tensor3<T> Ttmpl; // temporary 3Tensor to calculate lower part (in r1-dim) of Tyt into

            Tensor2<T> Myt;   // 2Tensor copy of Tyt 
            Tensor2<T> Mxt;   // 2Tensor copy of Txt
            Tensor3<T> TQ;    // 3Tensor copy of Q
            
            // initialize Txt and Tyt for k == 0
            copy(x_cores[0], Txt);
            copy(y_cores[0], Tyt);
=======
            Tensor3<T>& Tzt = temp[0];
            Tensor3<T>& Tyt = temp[1];   // temporary 3Tensor y (Y tilde)
            Tensor3<T>  Txt;   // temporary 3Tensor x (X tilde)
            Tensor2<T>  Mzt;   // temporary 2Tensor to hold result Mxt^tr * Myt

            Tensor2<T>  Mtmp;  // temporary 2Tensor to hold result Myt - Mxt * Mzt
            Tensor3<T>  Ttmpu; // temporary 3Tensor to calculate upper part (in r1-dim) of Tyt into
            Tensor3<T>  Ttmpl; // temporary 3Tensor to calculate lower part (in r1-dim) of Tyt into

            Tensor2<T>  Myt;   // 2Tensor copy of Tyt 
            Tensor2<T>  Mxt;   // 2Tensor copy of Txt
            Tensor3<T>  TQ;    // 3Tensor copy of Q
            
            // initialize Txt and Tyt for k == 0
            copy(TTx.subTensor(0), Txt);
            copy(TTy.subTensor(0), Tyt);
>>>>>>> 5e58b977

            for (int k = 0; k < d - 1; k++)
            {
                // convenience references
<<<<<<< HEAD
                const Tensor3<T>& Ty1 = y_cores[k+1];
                const Tensor3<T>& Tx1 = (k == d-2) ? x_last_core : x_cores[k+1];
=======
                const Tensor3<T>& Ty1 = TTy.subTensor(k+1);
                const Tensor3<T>& Tx1 = (k == d-2) ? x_last_core : TTx.subTensor(k+1);
>>>>>>> 5e58b977

                //
                // Note: If Mxt is square matrix, most of the calculation (especially QR) can be skipped
                //

                // copy Mxt <- Txt(:,: x :) and Myt <- Tyt(:,: x :)
                unfold_left(Txt, Mxt);
                unfold_left(Tyt, Myt);

                // Mzt <- Mxt^tr * Myt
                internal::zxtry(Mxt, Myt, Mzt);
                
                // Mtmp <- Myt - Mxt * Mzt
                internal::t2_fnmadd(Mxt, Mzt, Myt, Mtmp);

                // [Q, R] <- QR(Mtmp)
                const int c = Txt.r1();   // common r1-dimension of Txt and Tyt (= r_{k-1} + st_{k-1})
                const int n_k = Txt.n();  // n_k (n of Txt and Tyt)
                const int r_k = Txt.r2(); // r_k (r2 of Txt)
                const auto& [Q, R] = internal::axpby_normalized_qb(Mtmp, true, c*n_k - r_k);
                
                // TQ <- fold(Q)
                fold_left(Q, n_k, TQ);

<<<<<<< HEAD
                // save result into y_cores[k] <- concat(Txt, TQ, dim=3)
                internal::t3_concat3(Txt, TQ, y_cores[k]);
=======
                // Tzt <- concat(Txt, TQ, dim=3)
                internal::t3_concat3(Txt, TQ, Tzt);
>>>>>>> 5e58b977

                //
                // Note: Ttmpu and Mzt can be independently calculated (in parallel)
                //

                // calculate upper half of new Tyt: Ttmpu <- Mzt *1 Ty1 (mode-1 contraction)
                internal::normalize_contract1(Mzt, Ty1, Ttmpu);

                // calculate lower half of new Tyt: Ttmpl <- R *1 Ty1 (mode-1 contraction)
                internal::normalize_contract1(R, Ty1, Ttmpl);

                // concatinate Tyt <- concat(Ttmpu, Ttmpl, dim=1)
                internal::t3_concat1(Ttmpu, Ttmpl, Tyt);

<<<<<<< HEAD
=======
                // save result into TTy
                temp = TTy.setSubTensors(k, std::move(temp));
                copy(TTy.subTensor(k+1), Tyt);

>>>>>>> 5e58b977
                //
                // Note: In Txt, a bunch of values are set to 0. Those could be left away, and the loops for Mzt, Mtmp, y_cores[k] updated accordingly (cuts on the flops there too)
                //
                
                // calculate new Txt: Txt <- concat(Tx1, 0, dim=1), 0 of dimension R.r1 x Tx1.n x Tx1.r2
                internal::t3_concat1_w0(Tx1, Q.r2(), Txt);

            } // end loop

<<<<<<< HEAD
            // calculate y_cores[d-1] <- Txt + Tyt (componentwise)
            internal::t3_axpy((T)1, Txt, Tyt);
            std::swap(Tyt, y_cores[d-1]);
=======
            // calculate TTy[d-1] <- Txt + Tyt (componentwise)
            internal::t3_axpy((T)1, Txt, Tyt);
            TTy.setSubTensor(d-1, std::move(Tyt));
>>>>>>> 5e58b977
        }

        
        /**
         * @brief Right to left orthogonalization sweep for axpby_normalized function.
         * This performs the axbpy operation as well as the orthogonalization.
         * 
         * @tparam T            underlying data type
         * @param alpha         coefficient of tensor x, scalar value
         * @param TTx_ortho     tensor x in tensor train format, right-orthogonal
         * @param beta          coefficient of tensor y, scalar value
         * @param TTy           tensor y in tensor train format
         */
        template <typename T>
        void axpby_rightOrthogonalize(T alpha, const TensorTrain<T>& TTx_ortho, T beta, TensorTrain<T>& TTy)
        {
            const auto& TTx = TTx_ortho;
<<<<<<< HEAD
            std::vector<Tensor3<T>>& y_cores = TTy.editableSubTensors();
            const std::vector<Tensor3<T>>& x_cores = TTx.subTensors();
            const int d = TTx.dimensions().size(); // order d

            // scale first tensor cores
            Tensor3<T> x_first_core;
            copy(x_cores[0], x_first_core);
            internal::t3_scale(alpha, x_first_core);
            internal::t3_scale(beta, y_cores[0]);

            // special case
            if (d == 1)
            {
                internal::t3_axpy((T)1, x_first_core, y_cores[0]);
                return;
            }
=======
            const int d = TTx.dimensions().size(); // order d
            std::vector<Tensor3<T>> z_cores(d); // temporary tensor train holding result

            // scale first tensor cores
            Tensor3<T> x_first_core;
            copy(TTx.subTensor(0), x_first_core);
            internal::t3_scale(alpha, x_first_core);
            //internal::t3_scale(beta, y_cores[0]);
            copy(TTy.subTensor(0), z_cores[0]);
            internal::t3_scale(beta, z_cores[0]);
            if (d == 1) // special case
            {
                internal::t3_axpy((T)1, x_first_core, z_cores[0]);
                TTy.setSubTensor(0, std::move(z_cores[0]));
                return;
            }
            z_cores[0] = TTy.setSubTensor(0, std::move(z_cores[0]));
>>>>>>> 5e58b977

            //
            // Note: In the loop sweep, a few mem buffers could be reused -> giving better memory usage
            //

            Tensor3<T> Tyt;   // temporary 3Tensor y (Y tilde)
            Tensor3<T> Txt;   // temporary 3Tensor x (X tilde)
            Tensor2<T> Mzt;   // temporary 2Tensor to hold result Myt * Mxt^tr

            Tensor2<T> Mtmp;  // temporary 2Tensor to hold result Myt - Mzt * Mxt
            Tensor3<T> Ttmpl; // temporary 3Tensor to calculate left part (in r2-dim) of Tyt into
            Tensor3<T> Ttmpr; // temporary 3Tensor to calculate right part (in r2-dim) of Tyt into

            Tensor2<T> Myt;   // 2Tensor copy of Tyt 
            Tensor2<T> Mxt;   // 2Tensor copy of Txt
            Tensor3<T> TQ;    // 3Tensor copy of Q
            
            // initialize Txt and Tyt for k == d-1
<<<<<<< HEAD
            copy(x_cores[d-1], Txt);
            copy(y_cores[d-1], Tyt);
=======
            copy(TTx.subTensor(d-1), Txt);
            copy(TTy.subTensor(d-1), Tyt);
>>>>>>> 5e58b977

            for (int k = d - 1; k > 0; k--)
            {
                // convenience references
<<<<<<< HEAD
                const Tensor3<T>& Ty1 = y_cores[k-1];
                const Tensor3<T>& Tx1 = (k == 1) ? x_first_core : x_cores[k-1];
=======
                const Tensor3<T>& Ty1 = TTy.subTensor(k-1);
                const Tensor3<T>& Tx1 = (k == 1) ? x_first_core : TTx.subTensor(k-1);
>>>>>>> 5e58b977

                // Mxt <- Txt(: x :,:), Myt <- Tyt(: x :,:)
                unfold_right(Txt, Mxt);
                unfold_right(Tyt, Myt);

                // Mzt <- Myt * Mxt^tr
                internal::zxytr(Myt, Mxt, Mzt);
                
                // Mtemp <- Myt - Mzt * Mxt
                internal::t2_fnmadd(Mzt, Mxt, Myt, Mtmp);

                // [Q, B] <- QR(Mtmp)
                const int r2 = Txt.r2(); // common r2-dimension of Txt and Tyt
                const int n_k = Txt.n(); // n_k (n of Txt and Tyt)
                const int r1 = Txt.r1(); // r_{k-1} (r1 of Txt)
                const auto& [L, Q] = internal::axpby_normalized_qb(Mtmp, false, r2*n_k - r1);
                
                // TQ <- fold(Q)
                fold_right(Q, n_k, TQ);

<<<<<<< HEAD
                // save result into y_cores[k] <- concat(Txt, TQ, dim=1)
                internal::t3_concat1(Txt, TQ, y_cores[k]);
=======
                // save result into z_cores[k] <- concat(Txt, TQ, dim=1)
                internal::t3_concat1(Txt, TQ, z_cores[k]);
>>>>>>> 5e58b977

                // calculate left half of new Tyt: Ttmpl <- Ty1 *3 Mzt (mode-3 contraction)
                internal::normalize_contract2(Ty1, Mzt, Ttmpl);

                // calculate right half of new Tyt: Ttmpu <- Tyt *3 L
                internal::normalize_contract2(Ty1, L, Ttmpr);

                // concatinate Tyt <- concat(Ttmpl, Ttempr, dim=3)
                internal::t3_concat3(Ttmpl, Ttmpr, Tyt);

                //
                // Note: In Txt, a bunch of values are set to 0. Those could be left away, and the loops for Mzt, Mtmp, y_cores[k] updated accordingly (cuts on the flops there too)
                //

                // calculate new Txt: Txt <- concat(Tx1, 0, dim=3), 0 of dimension Tx1.r1 x Tx1.n x L.r2
                internal::t3_concat3_w0(Tx1, Q.r1(), Txt);

            } // end loop

<<<<<<< HEAD
            // calculate y_cores[0] <- Txt + Tyt (componentwise)
            internal::t3_axpy(T(1), Txt, Tyt);
            std::swap(Tyt, y_cores[0]);
=======
            // calculate z_cores[0] <- Txt + Tyt (componentwise)
            internal::t3_axpy(T(1), Txt, Tyt);
            std::swap(Tyt, z_cores[0]);

            // save result into TTy
            TTy.setSubTensors(0, std::move(z_cores));
>>>>>>> 5e58b977
        }

    } // namespace internal


    /**
     * @brief Add scaled tensor trains, where one of them is normalized.
     * 
     * Calculate gamma * y <- alpha * x + beta * y, such that for the result ||gamma * y|| = gamma
     * 
     * @warning Tensor x (TTx) must already be left- or right- orthogonal.
     * 
     * @tparam T underlying data type (double, complex, ...)
     * 
     * @param alpha         coefficient of tensor x, scalar value
     * @param TTx           tensor x in tensor train format, left- or right- orthogonal
     * @param beta          coefficient of tensor y, scalar value
     * @param TTy           tensor y in tensor train format
     * @param rankTolerance approxiamtion accuracy that is used to reduce the TTranks of the result
     * @param maxRank       maximal allowed TT-rank, enforced even if this violates the rankTolerance
     * @param leftOrtho     whether TTx is left-orthogonal or right-orthogonal
     * @return              norm of the result tensor
     */
    template <typename T>
    T axpby_normalized(T alpha, const TensorTrain<T>& TTx_ortho, T beta, TensorTrain<T>& TTy, T rankTolerance = std::sqrt(std::numeric_limits<T>::epsilon()), int maxRank = 0x7fffffff, bool leftOrtho = true)
    {
        const auto timer = PITTS::timing::createScopedTimer<TensorTrain<T>>();
        
        const auto& TTx = TTx_ortho;
        const std::vector<int>& x_dim = TTx.dimensions();
        const std::vector<int>& y_dim = TTy.dimensions();
        const int& d = x_dim.size(); // order d

        assert(internal::is_normalized(TTx, leftOrtho) == true);

        // check that dimensions match
        if (x_dim != y_dim)
            throw std::invalid_argument("TensorTrain axpby_normalized dimension mismatch!");
        
<<<<<<< HEAD
        if (x_cores[0].r1() != 1 || y_cores[0].r1() != 1 || x_cores[d-1].r2() != 1 || y_cores[d-1].r2() != 1)
=======
        if (TTx.subTensor(0).r1() != 1 || TTy.subTensor(0).r1() != 1 || TTx.subTensor(d-1).r2() != 1 || TTy.subTensor(d-1).r2() != 1)
>>>>>>> 5e58b977
            throw std::invalid_argument("TensorTrain axpby_normalized boundary ranks not equal to 1!");

        // special cases
        if (std::abs(alpha) == 0)
            return beta;
        
        if (std::abs(beta) == 0)
        {
            copy(TTx, TTy); // TTx -> TTy
            return alpha;
        }

        // regular case
        T gamma;
        if (leftOrtho)
        {
            internal::axpby_leftOrthogonalize(alpha, TTx_ortho, beta, TTy); // orthogonalization sweep left to right
            gamma = rightNormalize(TTy, rankTolerance, maxRank);      // compression sweep right to left
        }
        else
        {
            internal::axpby_rightOrthogonalize(alpha, TTx_ortho, beta, TTy); // orthogonalization sweep right to left
            gamma = leftNormalize(TTy, rankTolerance, maxRank);        // compression sweep left to right
        }

        return gamma;
    }

}

#endif // PITTS_TENSORTRAIN_AXPBY_NORMALIZED_HPP<|MERGE_RESOLUTION|>--- conflicted
+++ resolved
@@ -89,12 +89,8 @@
 
 
         /**
-<<<<<<< HEAD
-         * @brief Componentwise axpy for Tensor3 objects
-=======
          * @brief Componentwise axpy for Tensor3 objects.
          * y <- a*x + y
->>>>>>> 5e58b977
          * 
          * @tparam T    underlying data type
          * @param a     scalar a
@@ -449,15 +445,9 @@
                 int i_ = left ? i : i + 1; // shift range by one for rigth orthogonality
 
                 if (left)
-<<<<<<< HEAD
-                    unfold_left(A.subTensors()[i_], core);
-                else
-                    unfold_right(A.subTensors()[i_], core);
-=======
                     unfold_left(A.subTensor(i_), core);
                 else
                     unfold_right(A.subTensor(i_), core);
->>>>>>> 5e58b977
 
                 using Matrix = Eigen::Matrix<T, Eigen::Dynamic, Eigen::Dynamic>;
                 Matrix mat = Eigen::Map<Matrix>(&core(0, 0), core.r1(), core.r2());
@@ -586,24 +576,6 @@
         void axpby_leftOrthogonalize(T alpha, const TensorTrain<T>& TTx_ortho, T beta, TensorTrain<T>& TTy)
         {
             const auto& TTx = TTx_ortho;
-<<<<<<< HEAD
-            std::vector<Tensor3<T>>& y_cores = TTy.editableSubTensors();
-            const std::vector<Tensor3<T>>& x_cores = TTx.subTensors();
-            const int d = TTx.dimensions().size(); // order d
-
-            // scale last tensor cores
-            Tensor3<T> x_last_core;
-            copy(x_cores[d-1], x_last_core);
-            internal::t3_scale(alpha, x_last_core);
-            internal::t3_scale(beta, y_cores[d-1]);
-
-            // special case
-            if (d == 1)
-            {
-                internal::t3_axpy((T)1, x_last_core, y_cores[0]);
-                return;
-            }
-=======
             const int d = TTx.dimensions().size(); // order d
             std::vector<Tensor3<T>> temp(2); // temporary tensor train holding result
 
@@ -621,29 +593,10 @@
                 return;
             }
             temp[0] = TTy.setSubTensor(d-1, std::move(temp[0]));
->>>>>>> 5e58b977
 
             //
             // Note: In the loop sweep, a few mem buffers could be reused -> giving better memory usage
             //
-<<<<<<< HEAD
-
-            Tensor3<T> Tyt;   // temporary 3Tensor y (Y tilde)
-            Tensor3<T> Txt;   // temporary 3Tensor x (X tilde)
-            Tensor2<T> Mzt;   // temporary 2Tensor to hold result Mxt^tr * Myt
-
-            Tensor2<T> Mtmp;  // temporary 2Tensor to hold result Myt - Mxt * Mzt
-            Tensor3<T> Ttmpu; // temporary 3Tensor to calculate upper part (in r1-dim) of Tyt into
-            Tensor3<T> Ttmpl; // temporary 3Tensor to calculate lower part (in r1-dim) of Tyt into
-
-            Tensor2<T> Myt;   // 2Tensor copy of Tyt 
-            Tensor2<T> Mxt;   // 2Tensor copy of Txt
-            Tensor3<T> TQ;    // 3Tensor copy of Q
-            
-            // initialize Txt and Tyt for k == 0
-            copy(x_cores[0], Txt);
-            copy(y_cores[0], Tyt);
-=======
             Tensor3<T>& Tzt = temp[0];
             Tensor3<T>& Tyt = temp[1];   // temporary 3Tensor y (Y tilde)
             Tensor3<T>  Txt;   // temporary 3Tensor x (X tilde)
@@ -660,18 +613,12 @@
             // initialize Txt and Tyt for k == 0
             copy(TTx.subTensor(0), Txt);
             copy(TTy.subTensor(0), Tyt);
->>>>>>> 5e58b977
 
             for (int k = 0; k < d - 1; k++)
             {
                 // convenience references
-<<<<<<< HEAD
-                const Tensor3<T>& Ty1 = y_cores[k+1];
-                const Tensor3<T>& Tx1 = (k == d-2) ? x_last_core : x_cores[k+1];
-=======
                 const Tensor3<T>& Ty1 = TTy.subTensor(k+1);
                 const Tensor3<T>& Tx1 = (k == d-2) ? x_last_core : TTx.subTensor(k+1);
->>>>>>> 5e58b977
 
                 //
                 // Note: If Mxt is square matrix, most of the calculation (especially QR) can be skipped
@@ -696,13 +643,8 @@
                 // TQ <- fold(Q)
                 fold_left(Q, n_k, TQ);
 
-<<<<<<< HEAD
-                // save result into y_cores[k] <- concat(Txt, TQ, dim=3)
-                internal::t3_concat3(Txt, TQ, y_cores[k]);
-=======
                 // Tzt <- concat(Txt, TQ, dim=3)
                 internal::t3_concat3(Txt, TQ, Tzt);
->>>>>>> 5e58b977
 
                 //
                 // Note: Ttmpu and Mzt can be independently calculated (in parallel)
@@ -717,13 +659,10 @@
                 // concatinate Tyt <- concat(Ttmpu, Ttmpl, dim=1)
                 internal::t3_concat1(Ttmpu, Ttmpl, Tyt);
 
-<<<<<<< HEAD
-=======
                 // save result into TTy
                 temp = TTy.setSubTensors(k, std::move(temp));
                 copy(TTy.subTensor(k+1), Tyt);
 
->>>>>>> 5e58b977
                 //
                 // Note: In Txt, a bunch of values are set to 0. Those could be left away, and the loops for Mzt, Mtmp, y_cores[k] updated accordingly (cuts on the flops there too)
                 //
@@ -733,15 +672,9 @@
 
             } // end loop
 
-<<<<<<< HEAD
-            // calculate y_cores[d-1] <- Txt + Tyt (componentwise)
-            internal::t3_axpy((T)1, Txt, Tyt);
-            std::swap(Tyt, y_cores[d-1]);
-=======
             // calculate TTy[d-1] <- Txt + Tyt (componentwise)
             internal::t3_axpy((T)1, Txt, Tyt);
             TTy.setSubTensor(d-1, std::move(Tyt));
->>>>>>> 5e58b977
         }
 
         
@@ -759,24 +692,6 @@
         void axpby_rightOrthogonalize(T alpha, const TensorTrain<T>& TTx_ortho, T beta, TensorTrain<T>& TTy)
         {
             const auto& TTx = TTx_ortho;
-<<<<<<< HEAD
-            std::vector<Tensor3<T>>& y_cores = TTy.editableSubTensors();
-            const std::vector<Tensor3<T>>& x_cores = TTx.subTensors();
-            const int d = TTx.dimensions().size(); // order d
-
-            // scale first tensor cores
-            Tensor3<T> x_first_core;
-            copy(x_cores[0], x_first_core);
-            internal::t3_scale(alpha, x_first_core);
-            internal::t3_scale(beta, y_cores[0]);
-
-            // special case
-            if (d == 1)
-            {
-                internal::t3_axpy((T)1, x_first_core, y_cores[0]);
-                return;
-            }
-=======
             const int d = TTx.dimensions().size(); // order d
             std::vector<Tensor3<T>> z_cores(d); // temporary tensor train holding result
 
@@ -794,7 +709,6 @@
                 return;
             }
             z_cores[0] = TTy.setSubTensor(0, std::move(z_cores[0]));
->>>>>>> 5e58b977
 
             //
             // Note: In the loop sweep, a few mem buffers could be reused -> giving better memory usage
@@ -813,24 +727,14 @@
             Tensor3<T> TQ;    // 3Tensor copy of Q
             
             // initialize Txt and Tyt for k == d-1
-<<<<<<< HEAD
-            copy(x_cores[d-1], Txt);
-            copy(y_cores[d-1], Tyt);
-=======
             copy(TTx.subTensor(d-1), Txt);
             copy(TTy.subTensor(d-1), Tyt);
->>>>>>> 5e58b977
 
             for (int k = d - 1; k > 0; k--)
             {
                 // convenience references
-<<<<<<< HEAD
-                const Tensor3<T>& Ty1 = y_cores[k-1];
-                const Tensor3<T>& Tx1 = (k == 1) ? x_first_core : x_cores[k-1];
-=======
                 const Tensor3<T>& Ty1 = TTy.subTensor(k-1);
                 const Tensor3<T>& Tx1 = (k == 1) ? x_first_core : TTx.subTensor(k-1);
->>>>>>> 5e58b977
 
                 // Mxt <- Txt(: x :,:), Myt <- Tyt(: x :,:)
                 unfold_right(Txt, Mxt);
@@ -851,13 +755,8 @@
                 // TQ <- fold(Q)
                 fold_right(Q, n_k, TQ);
 
-<<<<<<< HEAD
-                // save result into y_cores[k] <- concat(Txt, TQ, dim=1)
-                internal::t3_concat1(Txt, TQ, y_cores[k]);
-=======
                 // save result into z_cores[k] <- concat(Txt, TQ, dim=1)
                 internal::t3_concat1(Txt, TQ, z_cores[k]);
->>>>>>> 5e58b977
 
                 // calculate left half of new Tyt: Ttmpl <- Ty1 *3 Mzt (mode-3 contraction)
                 internal::normalize_contract2(Ty1, Mzt, Ttmpl);
@@ -877,18 +776,12 @@
 
             } // end loop
 
-<<<<<<< HEAD
-            // calculate y_cores[0] <- Txt + Tyt (componentwise)
-            internal::t3_axpy(T(1), Txt, Tyt);
-            std::swap(Tyt, y_cores[0]);
-=======
             // calculate z_cores[0] <- Txt + Tyt (componentwise)
             internal::t3_axpy(T(1), Txt, Tyt);
             std::swap(Tyt, z_cores[0]);
 
             // save result into TTy
             TTy.setSubTensors(0, std::move(z_cores));
->>>>>>> 5e58b977
         }
 
     } // namespace internal
@@ -928,11 +821,7 @@
         if (x_dim != y_dim)
             throw std::invalid_argument("TensorTrain axpby_normalized dimension mismatch!");
         
-<<<<<<< HEAD
-        if (x_cores[0].r1() != 1 || y_cores[0].r1() != 1 || x_cores[d-1].r2() != 1 || y_cores[d-1].r2() != 1)
-=======
         if (TTx.subTensor(0).r1() != 1 || TTy.subTensor(0).r1() != 1 || TTx.subTensor(d-1).r2() != 1 || TTy.subTensor(d-1).r2() != 1)
->>>>>>> 5e58b977
             throw std::invalid_argument("TensorTrain axpby_normalized boundary ranks not equal to 1!");
 
         // special cases
